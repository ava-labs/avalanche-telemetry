[package]
name = "avalanche-telemetry-cloudwatch"
version = "0.0.24" # https://github.com/ava-labs/avalanche-telemetry/releases
edition = "2021"
rust-version = "1.65"
description = "Avalanche telemetry agent"
repository = "https://github.com/ava-labs/avalanche-telemetry"
readme = "README.md"
license = "Apache-2.0"

[[bin]]
name = "avalanche-telemetry-cloudwatch"
path = "src/main.rs"

[dependencies]
aws-manager = "0.21.13" # https://crates.io/crates/aws-manager/versions
<<<<<<< HEAD
aws-sdk-cloudwatch = "0.21.0"
aws-sdk-ec2 = "0.22.0"
=======
aws-sdk-cloudwatch = "0.22.0"
aws-sdk-ec2 = "0.21.0"
>>>>>>> bf2ed613
chrono = "0.4.23"
clap = { version = "4.0.29", features = ["cargo", "derive"] } # https://github.com/clap-rs/clap/releases
command-manager = "0.0.1"
env_logger = "0.10.0"
http-manager = "0.0.6"
log = "0.4.17"
prometheus-manager = "0.0.19"
random-manager = "0.0.1"
tokio = { version = "1.23.0", features = ["full"] }<|MERGE_RESOLUTION|>--- conflicted
+++ resolved
@@ -13,14 +13,9 @@
 path = "src/main.rs"
 
 [dependencies]
-aws-manager = "0.21.13" # https://crates.io/crates/aws-manager/versions
-<<<<<<< HEAD
-aws-sdk-cloudwatch = "0.21.0"
+aws-manager = "0.22.0" # https://crates.io/crates/aws-manager/versions
+aws-sdk-cloudwatch = "0.22.0"
 aws-sdk-ec2 = "0.22.0"
-=======
-aws-sdk-cloudwatch = "0.22.0"
-aws-sdk-ec2 = "0.21.0"
->>>>>>> bf2ed613
 chrono = "0.4.23"
 clap = { version = "4.0.29", features = ["cargo", "derive"] } # https://github.com/clap-rs/clap/releases
 command-manager = "0.0.1"
